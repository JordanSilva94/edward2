# coding=utf-8
# Copyright 2020 The Edward2 Authors.
#
# Licensed under the Apache License, Version 2.0 (the "License");
# you may not use this file except in compliance with the License.
# You may obtain a copy of the License at
#
#     http://www.apache.org/licenses/LICENSE-2.0
#
# Unless required by applicable law or agreed to in writing, software
# distributed under the License is distributed on an "AS IS" BASIS,
# WITHOUT WARRANTIES OR CONDITIONS OF ANY KIND, either express or implied.
# See the License for the specific language governing permissions and
# limitations under the License.

# Lint as: python3
"""Wide ResNet 28-10 with rank-1 distributions on CIFAR-10 and CIFAR-100."""
import functools
import os
import time
from absl import app
from absl import flags
from absl import logging

import edward2 as ed
from baselines.cifar import utils  # local file import
from experimental.rank1_bnns import cifar_model  # local file import
from experimental.rank1_bnns import refining  # local file import
import numpy as np
import tensorflow as tf
import tensorflow_datasets as tfds

flags.DEFINE_integer('kl_annealing_epochs', 200,
                     'Number of epoch over which to anneal the KL term to 1.')
flags.DEFINE_string('alpha_initializer', 'trainable_normal',
                    'Initializer name for the alpha parameters.')
flags.DEFINE_string('gamma_initializer', 'trainable_normal',
                    'Initializer name for the gamma parameters.')
flags.DEFINE_string('alpha_regularizer', 'normal_kl_divergence',
                    'Regularizer name for the alpha parameters.')
flags.DEFINE_string('gamma_regularizer', 'normal_kl_divergence',
                    'Regularizer name for the gamma parameters.')
flags.DEFINE_boolean('use_additive_perturbation', False,
                     'Use additive perturbations instead of multiplicative.')
flags.DEFINE_float('dropout_rate', 1e-3,
                   'Dropout rate. Only used if alpha/gamma initializers are, '
                   'e.g., trainable normal.')
flags.DEFINE_float('prior_mean', 1., 'Prior mean.')
flags.DEFINE_float('prior_stddev', 0.1,
                   'Prior stddev. Sort of like a prior on dropout rate, where '
                   'it encourages defaulting/shrinking to this value.')

flags.DEFINE_integer('ensemble_size', 4, 'Size of ensemble.')
flags.DEFINE_integer('per_core_batch_size', 64,
                     'Batch size per TPU core/GPU. The number of new '
                     'datapoints gathered per batch is this number divided by '
                     'ensemble_size (we tile the batch by that # of times).')
flags.DEFINE_float('random_sign_init', 0.5,
                   'Use random sign init for fast weights.')
flags.DEFINE_integer('seed', 0, 'Random seed.')
flags.DEFINE_float('fast_weight_lr_multiplier', 1.0,
                   'fast weights lr multiplier.')
flags.DEFINE_float('base_learning_rate', 0.1,
                   'Base learning rate when total training batch size is 128.')
flags.DEFINE_integer('lr_warmup_epochs', 1,
                     'Number of epochs for a linear warmup to the initial '
                     'learning rate. Use 0 to do no warmup.')
flags.DEFINE_float('lr_decay_ratio', 0.2, 'Amount to decay learning rate.')
flags.DEFINE_list('lr_decay_epochs', ['80', '160', '180'],
                  'Epochs to decay learning rate by.')
flags.DEFINE_float('l2', 1e-4, 'L2 coefficient.')
flags.DEFINE_enum('dataset', 'cifar10',
                  enum_values=['cifar10', 'cifar100'],
                  help='Dataset.')
# TODO(ghassen): consider adding CIFAR-100-C to TFDS.
flags.DEFINE_string('cifar100_c_path',
                    '',
                    'Path to the TFRecords files for CIFAR-100-C. Only valid '
                    '(and required) if dataset is cifar100 and corruptions.')
flags.DEFINE_integer('corruptions_interval', 250,
                     'Number of epochs between evaluating on the corrupted '
                     'test data. Use -1 to never evaluate.')
flags.DEFINE_integer('checkpoint_interval', 25,
                     'Number of epochs between saving checkpoints. Use -1 to '
                     'never save checkpoints.')
flags.DEFINE_integer('num_bins', 15, 'Number of bins for ECE.')
flags.DEFINE_string('output_dir', '/tmp/cifar',
                    'The directory where the model weights and '
                    'training/evaluation summaries are stored.')
flags.DEFINE_integer('train_epochs', 250, 'Number of training epochs.')

flags.DEFINE_integer('num_eval_samples', 1,
                     'Number of model predictions to sample per example at '
                     'eval time.')
# Refinement flags.
flags.DEFINE_integer('refining_epochs', 0,
                     'Number of refining epochs. At the default 0 epochs,'
                     'no refining takes place.')
flags.DEFINE_integer('num_auxiliary_variables', 10,
                     'Number of auxiliary variables.')
flags.DEFINE_float('auxiliary_variance_ratio', 0.5,
                   'The variance ratio of each auxiliary variable and the '
                   'prior. The prior variance is reduced by this ratio after '
                   'sampling each auxiliary variable.')
flags.DEFINE_float('refining_learning_rate', 0.005,
                   'Learning rate during the refining phase.')
flags.DEFINE_bool('freeze_weights_during_refining', True,
                  'Freeze the weight matrices during the refining phase.')


# Accelerator flags.
flags.DEFINE_bool('use_gpu', False, 'Whether to run on GPU or otherwise TPU.')
flags.DEFINE_bool('use_bfloat16', False, 'Whether to use mixed precision.')
flags.DEFINE_integer('num_cores', 8, 'Number of TPU cores or number of GPUs.')
flags.DEFINE_string('tpu', None,
                    'Name of the TPU. Only used if use_gpu is False.')
FLAGS = flags.FLAGS


def main(argv):
  del argv  # unused arg
  tf.io.gfile.makedirs(FLAGS.output_dir)
  logging.info('Saving checkpoints at %s', FLAGS.output_dir)
  tf.random.set_seed(FLAGS.seed)

  if FLAGS.use_gpu:
    logging.info('Use GPU')
    strategy = tf.distribute.MirroredStrategy()
  else:
    logging.info('Use TPU at %s',
                 FLAGS.tpu if FLAGS.tpu is not None else 'local')
    resolver = tf.distribute.cluster_resolver.TPUClusterResolver(tpu=FLAGS.tpu)
    tf.config.experimental_connect_to_cluster(resolver)
    tf.tpu.experimental.initialize_tpu_system(resolver)
    strategy = tf.distribute.experimental.TPUStrategy(resolver)

  train_input_fn = utils.load_input_fn(
      split=tfds.Split.TRAIN,
      name=FLAGS.dataset,
      batch_size=FLAGS.per_core_batch_size // FLAGS.ensemble_size,
      use_bfloat16=FLAGS.use_bfloat16)
  clean_test_input_fn = utils.load_input_fn(
      split=tfds.Split.TEST,
      name=FLAGS.dataset,
      batch_size=FLAGS.per_core_batch_size // FLAGS.ensemble_size,
      use_bfloat16=FLAGS.use_bfloat16)
  train_dataset = strategy.experimental_distribute_datasets_from_function(
      train_input_fn)
  test_datasets = {
      'clean': strategy.experimental_distribute_datasets_from_function(
          clean_test_input_fn),
  }
  if FLAGS.corruptions_interval > 0:
    if FLAGS.dataset == 'cifar10':
      load_c_input_fn = utils.load_cifar10_c_input_fn
    else:
      load_c_input_fn = functools.partial(utils.load_cifar100_c_input_fn,
                                          path=FLAGS.cifar100_c_path)
    corruption_types, max_intensity = utils.load_corrupted_test_info(
        FLAGS.dataset)
    for corruption in corruption_types:
      for intensity in range(1, max_intensity + 1):
        input_fn = load_c_input_fn(
            corruption_name=corruption,
            corruption_intensity=intensity,
            batch_size=FLAGS.per_core_batch_size // FLAGS.ensemble_size,
            use_bfloat16=FLAGS.use_bfloat16)
        test_datasets['{0}_{1}'.format(corruption, intensity)] = (
            strategy.experimental_distribute_datasets_from_function(input_fn))

  ds_info = tfds.builder(FLAGS.dataset).info
  batch_size = ((FLAGS.per_core_batch_size // FLAGS.ensemble_size) *
                FLAGS.num_cores)
  train_dataset_size = ds_info.splits['train'].num_examples
  steps_per_epoch = train_dataset_size // batch_size
  steps_per_eval = ds_info.splits['test'].num_examples // batch_size
  num_classes = ds_info.features['label'].num_classes

  if FLAGS.use_bfloat16:
    policy = tf.keras.mixed_precision.experimental.Policy('mixed_bfloat16')
    tf.keras.mixed_precision.experimental.set_policy(policy)

  summary_writer = tf.summary.create_file_writer(
      os.path.join(FLAGS.output_dir, 'summaries'))

  with strategy.scope():
    logging.info('Building Keras model')
    model = cifar_model.wide_resnet(
        input_shape=ds_info.features['image'].shape,
        depth=28,
        width_multiplier=10,
        num_classes=num_classes,
        alpha_initializer=FLAGS.alpha_initializer,
        gamma_initializer=FLAGS.gamma_initializer,
        alpha_regularizer=FLAGS.alpha_regularizer,
        gamma_regularizer=FLAGS.gamma_regularizer,
        use_additive_perturbation=FLAGS.use_additive_perturbation,
        ensemble_size=FLAGS.ensemble_size,
        random_sign_init=FLAGS.random_sign_init,
        dropout_rate=FLAGS.dropout_rate,
        prior_mean=FLAGS.prior_mean,
        prior_stddev=FLAGS.prior_stddev)
    logging.info('Model input shape: %s', model.input_shape)
    logging.info('Model output shape: %s', model.output_shape)
    logging.info('Model number of weights: %s', model.count_params())
    # Linearly scale learning rate and the decay epochs by vanilla settings.
    base_lr = FLAGS.base_learning_rate * batch_size / 128
<<<<<<< HEAD
    lr_decay_epochs = [(int(start_epoch_str) * FLAGS.train_epochs) // 200
                       for start_epoch_str in FLAGS.lr_decay_epochs]
    lr_schedule = utils.LearningRateSchedule(
=======
    lr_decay_epochs = [(start_epoch * FLAGS.train_epochs) // 200
                       for start_epoch in FLAGS.lr_decay_epochs]
    lr_schedule = refining.LearningRateScheduleWithRefining(
>>>>>>> 4917eef2
        steps_per_epoch,
        base_lr,
        decay_ratio=FLAGS.lr_decay_ratio,
        decay_epochs=lr_decay_epochs,
        warmup_epochs=FLAGS.lr_warmup_epochs,
        train_epochs=FLAGS.train_epochs,
        refining_learning_rate=FLAGS.refining_learning_rate)
    optimizer = tf.keras.optimizers.SGD(lr_schedule,
                                        momentum=0.9,
                                        nesterov=True)
    metrics = {
        'train/negative_log_likelihood': tf.keras.metrics.Mean(),
        'train/accuracy': tf.keras.metrics.SparseCategoricalAccuracy(),
        'train/loss': tf.keras.metrics.Mean(),
        'train/ece': ed.metrics.ExpectedCalibrationError(
            num_bins=FLAGS.num_bins),
        'train/kl': tf.keras.metrics.Mean(),
        'train/kl_scale': tf.keras.metrics.Mean(),
        'test/negative_log_likelihood': tf.keras.metrics.Mean(),
        'test/accuracy': tf.keras.metrics.SparseCategoricalAccuracy(),
        'test/ece': ed.metrics.ExpectedCalibrationError(
            num_bins=FLAGS.num_bins),
    }
    if FLAGS.ensemble_size > 1:
      for i in range(FLAGS.ensemble_size):
        metrics['test/nll_member_{}'.format(i)] = tf.keras.metrics.Mean()
        metrics['test/accuracy_member_{}'.format(i)] = (
            tf.keras.metrics.SparseCategoricalAccuracy())
    if FLAGS.corruptions_interval > 0:
      corrupt_metrics = {}
      for intensity in range(1, max_intensity + 1):
        for corruption in corruption_types:
          dataset_name = '{0}_{1}'.format(corruption, intensity)
          corrupt_metrics['test/nll_{}'.format(dataset_name)] = (
              tf.keras.metrics.Mean())
          corrupt_metrics['test/accuracy_{}'.format(dataset_name)] = (
              tf.keras.metrics.SparseCategoricalAccuracy())
          corrupt_metrics['test/ece_{}'.format(dataset_name)] = (
              ed.metrics.ExpectedCalibrationError(num_bins=FLAGS.num_bins))

    checkpoint = tf.train.Checkpoint(model=model, optimizer=optimizer)
    latest_checkpoint = tf.train.latest_checkpoint(FLAGS.output_dir)
    initial_epoch = 0
    if latest_checkpoint:
      # checkpoint.restore must be within a strategy.scope() so that optimizer
      # slot variables are mirrored.
      checkpoint.restore(latest_checkpoint)
      logging.info('Loaded checkpoint %s', latest_checkpoint)
      initial_epoch = optimizer.iterations.numpy() // steps_per_epoch

  @tf.function
  def train_step(iterator):
    """Training StepFn."""
    def step_fn(inputs):
      """Per-Replica StepFn."""
      images, labels = inputs
      if FLAGS.ensemble_size > 1:
        images = tf.tile(images, [FLAGS.ensemble_size, 1, 1, 1])
        labels = tf.tile(labels, [FLAGS.ensemble_size])

      with tf.GradientTape() as tape:
        logits = model(images, training=True)
        if FLAGS.use_bfloat16:
          logits = tf.cast(logits, tf.float32)
        negative_log_likelihood = tf.reduce_mean(
            tf.keras.losses.sparse_categorical_crossentropy(labels,
                                                            logits,
                                                            from_logits=True))
        filtered_variables = []
        for var in model.trainable_variables:
          # Apply l2 on the BN parameters and bias terms. This
          # excludes only fast weight approximate posterior/prior parameters,
          # but pay caution to their naming scheme.
          if ('kernel' in var.name or
              'batch_norm' in var.name or
              'bias' in var.name):
            filtered_variables.append(tf.reshape(var, (-1,)))

        l2_loss = FLAGS.l2 * 2 * tf.nn.l2_loss(
            tf.concat(filtered_variables, axis=0))
        kl = sum(model.losses) / train_dataset_size
        kl_scale = tf.cast(optimizer.iterations + 1, kl.dtype)
        kl_scale /= steps_per_epoch * FLAGS.kl_annealing_epochs
        kl_scale = tf.minimum(1., kl_scale)
        kl_loss = kl_scale * kl

        # Scale the loss given the TPUStrategy will reduce sum all gradients.
        loss = negative_log_likelihood + l2_loss + kl_loss
        scaled_loss = loss / strategy.num_replicas_in_sync

      grads = tape.gradient(scaled_loss, model.trainable_variables)

      # Separate learning rate implementation.
      if FLAGS.fast_weight_lr_multiplier != 1.0:
        grads_and_vars = []
        for grad, var in zip(grads, model.trainable_variables):
          # Apply different learning rate on the fast weight approximate
          # posterior/prior parameters. This is excludes BN and slow weights,
          # but pay caution to the naming scheme.
          if ('kernel' not in var.name and
              'batch_norm' not in var.name and
              'bias' not in var.name):
            grads_and_vars.append((grad * FLAGS.fast_weight_lr_multiplier, var))
          else:
            grads_and_vars.append((grad, var))
        optimizer.apply_gradients(grads_and_vars)
      else:
        optimizer.apply_gradients(zip(grads, model.trainable_variables))

      probs = tf.nn.softmax(logits)
      metrics['train/ece'].update_state(labels, probs)
      metrics['train/loss'].update_state(loss)
      metrics['train/negative_log_likelihood'].update_state(
          negative_log_likelihood)
      metrics['train/kl'].update_state(kl)
      metrics['train/kl_scale'].update_state(kl_scale)
      metrics['train/accuracy'].update_state(labels, logits)

    strategy.run(step_fn, args=(next(iterator),))

  @tf.function
  def test_step(iterator, dataset_name):
    """Evaluation StepFn."""
    def step_fn(inputs):
      """Per-Replica StepFn."""
      images, labels = inputs
      if FLAGS.ensemble_size > 1:
        images = tf.tile(images, [FLAGS.ensemble_size, 1, 1, 1])
      logits = tf.reshape(
          [model(images, training=False)
           for _ in range(FLAGS.num_eval_samples)],
          [FLAGS.num_eval_samples, FLAGS.ensemble_size, -1, num_classes])
      if FLAGS.use_bfloat16:
        logits = tf.cast(logits, tf.float32)
      probs = tf.nn.softmax(logits)

      if FLAGS.ensemble_size > 1:
        per_probs = tf.reduce_mean(probs, axis=0)  # marginalize samples
        for i in range(FLAGS.ensemble_size):
          member_probs = per_probs[i]
          member_loss = tf.keras.losses.sparse_categorical_crossentropy(
              labels, member_probs)
          metrics['test/nll_member_{}'.format(i)].update_state(member_loss)
          metrics['test/accuracy_member_{}'.format(i)].update_state(
              labels, member_probs)

      # Negative log marginal likelihood computed in a numerically-stable way.
      labels_broadcasted = tf.broadcast_to(
          labels,
          [FLAGS.num_eval_samples, FLAGS.ensemble_size, labels.shape[0]])
      log_likelihoods = -tf.keras.losses.sparse_categorical_crossentropy(
          labels_broadcasted, logits, from_logits=True)
      negative_log_likelihood = tf.reduce_mean(
          -tf.reduce_logsumexp(log_likelihoods, axis=[0, 1]) +
          tf.math.log(float(FLAGS.num_eval_samples * FLAGS.ensemble_size)))
      probs = tf.math.reduce_mean(probs, axis=[0, 1])  # marginalize

      if dataset_name == 'clean':
        metrics['test/negative_log_likelihood'].update_state(
            negative_log_likelihood)
        metrics['test/accuracy'].update_state(labels, probs)
        metrics['test/ece'].update_state(labels, probs)
      else:
        corrupt_metrics['test/nll_{}'.format(dataset_name)].update_state(
            negative_log_likelihood)
        corrupt_metrics['test/accuracy_{}'.format(dataset_name)].update_state(
            labels, probs)
        corrupt_metrics['test/ece_{}'.format(dataset_name)].update_state(
            labels, probs)

    strategy.run(step_fn, args=(next(iterator),))

  train_iterator = iter(train_dataset)
  start_time = time.time()
  for epoch in range(initial_epoch, FLAGS.train_epochs + FLAGS.refining_epochs):
    logging.info('Starting to run epoch: %s', epoch)
    if epoch in np.linspace(FLAGS.train_epochs,
                            FLAGS.train_epochs + FLAGS.refining_epochs,
                            FLAGS.num_auxiliary_variables,
                            dtype=int):
      logging.info('Sampling auxiliary variables with ratio %f',
                   FLAGS.auxiliary_variance_ratio)
      refining.sample_rank1_auxiliaries(model, FLAGS.auxiliary_variance_ratio)
      if FLAGS.freeze_weights_during_refining:
        refining.freeze_rank1_weights(model)

    for step in range(steps_per_epoch):
      train_step(train_iterator)

      current_step = epoch * steps_per_epoch + (step + 1)
      max_steps = steps_per_epoch * (FLAGS.train_epochs + FLAGS.refining_epochs)
      time_elapsed = time.time() - start_time
      steps_per_sec = float(current_step) / time_elapsed
      eta_seconds = (max_steps - current_step) / steps_per_sec
      message = ('{:.1%} completion: epoch {:d}/{:d}. {:.1f} steps/s. '
                 'ETA: {:.0f} min. Time elapsed: {:.0f} min'.format(
                     current_step / max_steps,
                     epoch + 1,
                     FLAGS.train_epochs + FLAGS.refining_epochs,
                     steps_per_sec,
                     eta_seconds / 60,
                     time_elapsed / 60))
      if step % 20 == 0:
        logging.info(message)

    datasets_to_evaluate = {'clean': test_datasets['clean']}
    if (FLAGS.corruptions_interval > 0 and
        (epoch + 1) % FLAGS.corruptions_interval == 0):
      datasets_to_evaluate = test_datasets
    for dataset_name, test_dataset in datasets_to_evaluate.items():
      test_iterator = iter(test_dataset)
      logging.info('Testing on dataset %s', dataset_name)
      for step in range(steps_per_eval):
        if step % 20 == 0:
          logging.info('Starting to run eval step %s of epoch: %s', step,
                       epoch)
        test_step(test_iterator, dataset_name)
      logging.info('Done with testing on %s', dataset_name)

    corrupt_results = {}
    if (FLAGS.corruptions_interval > 0 and
        (epoch + 1) % FLAGS.corruptions_interval == 0):
      corrupt_results = utils.aggregate_corrupt_metrics(corrupt_metrics,
                                                        corruption_types,
                                                        max_intensity)

    logging.info('Train Loss: %.4f, Accuracy: %.2f%%',
                 metrics['train/loss'].result(),
                 metrics['train/accuracy'].result() * 100)
    logging.info('Test NLL: %.4f, Accuracy: %.2f%%',
                 metrics['test/negative_log_likelihood'].result(),
                 metrics['test/accuracy'].result() * 100)
    if FLAGS.ensemble_size > 1:
      for i in range(FLAGS.ensemble_size):
        logging.info('Member %d Test Loss: %.4f, Accuracy: %.2f%%',
                     i, metrics['test/nll_member_{}'.format(i)].result(),
                     metrics['test/accuracy_member_{}'.format(i)].result()*100)
    total_results = {name: metric.result() for name, metric in metrics.items()}
    total_results.update(corrupt_results)
    with summary_writer.as_default():
      for name, result in total_results.items():
        tf.summary.scalar(name, result, step=epoch + 1)

    for metric in metrics.values():
      metric.reset_states()

    if (FLAGS.checkpoint_interval > 0 and
        (epoch + 1) % FLAGS.checkpoint_interval == 0):
      checkpoint_name = checkpoint.save(
          os.path.join(FLAGS.output_dir, 'checkpoint'))
      logging.info('Saved checkpoint to %s', checkpoint_name)

  final_checkpoint_name = checkpoint.save(
      os.path.join(FLAGS.output_dir, 'checkpoint'))
  logging.info('Saved last checkpoint to %s', final_checkpoint_name)

if __name__ == '__main__':
  app.run(main)<|MERGE_RESOLUTION|>--- conflicted
+++ resolved
@@ -205,15 +205,9 @@
     logging.info('Model number of weights: %s', model.count_params())
     # Linearly scale learning rate and the decay epochs by vanilla settings.
     base_lr = FLAGS.base_learning_rate * batch_size / 128
-<<<<<<< HEAD
     lr_decay_epochs = [(int(start_epoch_str) * FLAGS.train_epochs) // 200
                        for start_epoch_str in FLAGS.lr_decay_epochs]
-    lr_schedule = utils.LearningRateSchedule(
-=======
-    lr_decay_epochs = [(start_epoch * FLAGS.train_epochs) // 200
-                       for start_epoch in FLAGS.lr_decay_epochs]
     lr_schedule = refining.LearningRateScheduleWithRefining(
->>>>>>> 4917eef2
         steps_per_epoch,
         base_lr,
         decay_ratio=FLAGS.lr_decay_ratio,
